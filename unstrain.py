from rdkit import Chem
from rdkit.Chem import AllChem
import re
import os
from subprocess import Popen
import matplotlib.pyplot as plt


# path_to_orca = "/usr/local/orca_4_1_1_linux_x86-64/orca"
path_to_orca = "/usr/local/orca_4_1_1/orca"

level = "Cheap"

maxcore = 4000

conversion_factor = 627.5  # (kcal/mol)/Ha^-1

method_dict = {"Default": ("! PBE0 def2-SVP RIJCOSX def2/J PAL4 TIGHTSCF TightOpt Freq D3BJ",
                           "! wB97X-D3 def2-TZVPP RIJCOSX def2/J PAL4 TIGHTSCF GridX6"),
               "High-level": ("! RI-MP2 def2-TZVP RIJCOSX def2/J def2-TZVP/C PAL8 TIGHTSCF TightOpt NumFreq",
                              "! DLPNO-CCSD(T) def2-QZVPP RIJCOSX def2/J PAL8 TIGHTSCF GridX6"),
               "Cheap": ("! PBE def2-SVP RIJCOSX def2/J PAL4 Opt Freq D3BJ",
                         None)}

probe_dict = {"SeH": ("[Se][H]", "[H][Se][H]", ".[Se]%99[H]"),
              "Br": ("[Br]", "Br", ".[Br]%99"),
              "Cl": ("[Cl]", "Cl", ".[Cl]%99"),
              "F": ("[F]", "F", ".[F]%99"),
              "I": ("[I]", "I", ".[I]%99"),
              "OH": ("[O][H]", "[H]O[H]", ".O%99[H]"),
              "SH": ("[S][H]", "[H]S[H]", ".S%99[H]"),
<<<<<<< HEAD
              "SeH": ("[Se][H]", "[H][Se][H]", ".Se%99[H]"),
              "TeH": ("[Te][H]", "[H][Te][H]", ".Te%99[H]"),
=======
              "TeH": ("[Te][H]", "[H][Te][H]", ".[Te]%99[H]"),
>>>>>>> 93a1eb69
              "NH2": ("[N]([H])[H]", "[H]N([H])[H]", ".[N]%99([H]])[H]"),
              "PH2": ("[P]([H])[H]", "[H]P([H])[H]", ".[P]%99([H])[H]"),
              "AsH2": ("[As]([H])[H]", "[H][As]([H])[H]", ".[As]%99([H])[H]"),
              "CH3": ("[H][C]([H])[H]", "C", ".C%99"),
              "SiH3": ("[H][Si]([H])[H]", "[H][Si]([H])([H])[H]", ".[H][Si]%99([H])[H]"),
              "GaH3": ("[H][Ga]([H])[H]", "[H][Ga]([H])([H])[H]", ".[H][Ga]%99([H])[H]"),
              "SnH3": ("[H][Sn]([H])[H]", "[H][Sn]([H])([H])[H]", ".[H][Sn]%99][H])[H]")}

<<<<<<< HEAD
atoms_that_confuse_rdkit = {["Se", "Te"]: "O",
                            ["As"]: "N",
                            ["Ga", "Sn"]: "C"}
=======
light_atoms = ['H', 'B', 'C', 'N', 'O', 'F', 'Al', 'Si', 'P', 'S', 'Cl']
heavy_atoms_and_analogues = {'Te': 'S', 'As': 'P', 'Ga': 'Al', 'Sn': 'Si', 'Se': 'S'}
>>>>>>> 93a1eb69


def make_mol_obj(smiles_string):
    obj = Chem.MolFromSmiles(smiles_string)
    obj = Chem.AddHs(obj)
    AllChem.EmbedMultipleConfs(obj, numConfs=1, params=AllChem.ETKDG())
    return obj


def gen_conformer_xyzs(mol_obj, conf_ids, alt_atom_and_new):
    """
    Generate xyz lists for all the conformers in mol.conf_ids
    :param mol_obj: rdkit object
    :param conf_ids: (list) list of conformer ids to convert to xyz
    :param alt_atom_and_new: (tuple)
    :return: (list) of xyz lists
    """
    xyzs = []

    for i in range(len(conf_ids)):
        mol_block_lines = Chem.MolToMolBlock(mol_obj, confId=conf_ids[i]).split('\n')
        mol_file_xyzs = []

        for line in mol_block_lines:
            split_line = line.split()
            if len(split_line) == 16:
                atom_label, x, y, z = split_line[3], split_line[0], split_line[1], split_line[2]

                if alt_atom_and_new is not None:
                    print('here')
                    if atom_label == alt_atom_and_new[1]:
                        atom_label = alt_atom_and_new[0]

                mol_file_xyzs.append([atom_label, float(x), float(y), float(z)])

        xyzs.append(mol_file_xyzs)

    if len(xyzs) == 0:
        exit()

    return xyzs


def modify_adduct_smiles(smiles_string):
    return smiles_string.replace("[*]","%99")


def xyzs2xyzfile(xyzs, filename=None, basename=None, title_line=''):
    """
    For a list of xyzs in the form e.g [[C, 0.0, 0.0, 0.0], ...] convert create a standard .xyz file

    :param xyzs: List of xyzs
    :param filename: Name of the generated xyz file
    :param basename: Name of the generated xyz file without the file extension
    :param title_line: String to print on the title line of an xyz file
    :return: The filename
    """

    if basename:
        filename = basename + '.xyz'

    if filename is None:
        return 1

    if filename.endswith('.xyz'):
        with open(filename, 'w') as xyz_file:
            if xyzs:
                print(len(xyzs), '\n', title_line, sep='', file=xyz_file)
            else:
                return 1
            [print('{:<3}{:^10.5f}{:^10.5f}{:^10.5f}'.format(*line), file=xyz_file) for line in xyzs]

    return filename


def add_H_to_adduct(adduct_smiles):

    pattern1 = "\[.\]"
    pattern2 = "\[..\]"
    atom_labels_sq_brackets = re.findall(pattern1, adduct_smiles)
    atom_labels_sq_brackets += re.findall(pattern2, adduct_smiles)

    for atom_label_sq_brackets in atom_labels_sq_brackets:
        if atom_label_sq_brackets != "[H]":
            adduct_smiles = adduct_smiles.replace(atom_label_sq_brackets, atom_label_sq_brackets[1:-1])
    return adduct_smiles


def did_orca_calculation_terminate_normally(out_filename):

    out_lines = [line for line in open(out_filename, 'r', encoding="utf-8")]
    for n_line, line in enumerate(reversed(out_lines)):
        if 'ORCA TERMINATED NORMALLY' or 'The optimization did not converge' in line:
            return True
        if n_line > 50:
            # The above lines are pretty close to the end of the file – there's no point parsing it all
            break

    return False


def gen_orca_inp(mol, name, opt=False, sp=False):
    inp_filename = name + ".inp"
    with open(inp_filename, "w") as inp_file:
        if opt:
            keyword_line = method_dict[level][0]
            if len(mol.xyzs) == 1:
                if "TightOpt" in keyword_line:
                    keyword_line = keyword_line.replace("TightOpt", "")
                if "Opt" in keyword_line:
                    keyword_line = keyword_line.replace("Opt", "")
            print(keyword_line, file=inp_file)
        if sp:
            print(method_dict[level][1], file=inp_file)
        print("%maxcore", maxcore, file=inp_file)
        print("*xyz", mol.charge, mol.mult, file=inp_file)
        [print('{:<3}{:^12.8f}{:^12.8f}{:^12.8f}'.format(*line), file=inp_file) for line in mol.xyzs]
        print('*', file=inp_file)
    return inp_filename


def run_orca(inp_filename, out_filename):
    """
    Run the ORCA calculation given the .inp file as a subprocess
    :param inp_filename:
    :param out_filename:
    :return:
    """

    if os.path.exists(os.path.join("Library", level)):
        if os.path.exists(os.path.join("Library", os.path.join(level, out_filename))):
            return [line for line in open(out_filename, 'r', encoding="utf-8")]

    orca_terminated_normally = False

    if os.path.exists(out_filename):
        orca_terminated_normally = did_orca_calculation_terminate_normally(out_filename)

    if not orca_terminated_normally:
        with open(out_filename, 'w') as orca_out:
            orca_run = Popen([path_to_orca, inp_filename], stdout=orca_out)
        orca_run.wait()

    return [line for line in open(out_filename, 'r', encoding="utf-8")]


def get_orca_opt_xyzs_energy(out_lines):
    """
    For a lost of ORCA output file lines find the optimised xyzs and energy
    :param out_lines:
    :return:
    """

    opt_converged, geom_section = False, False
    opt_xyzs, energy, gibbs_corr = [], 0.0, 0.0

    for line in out_lines:

        if 'THE OPTIMIZATION HAS CONVERGED' in line:
            opt_converged = True
        if 'CARTESIAN COORDINATES' in line and opt_converged:
            geom_section = True

        if geom_section and len(line.split()) == 0:
            geom_section = False

        if geom_section and len(line.split()) == 4:
            atom_label, x, y, z = line.split()
            opt_xyzs.append([atom_label, float(x), float(y), float(z)])

        if 'FINAL SINGLE POINT ENERGY' in line:
            energy = float(line.split()[4])             # e.g. line = 'FINAL SINGLE POINT ENERGY     -4143.815610365798'

        if 'G-E(el)' in line:
            gibbs_corr = float(line.split()[2])

    return opt_xyzs, energy, gibbs_corr


def get_orca_gibbs_corr_energy_single_atom(out_lines):

    S_trans, H_total, energy = 0.0, 0.0, 0.0

    for line in out_lines:

        if 'Translational entropy' in line:
            S_trans = float(line.split()[3])

        if 'Total enthalpy' in line:
            H_total = float(line.split()[3])

        if 'FINAL SINGLE POINT ENERGY' in line:
            energy = float(line.split()[4])

    gibbs_corr = (S_trans + H_total) - energy

    return energy, gibbs_corr


def get_orca_sp_energy(out_lines):

    for line in out_lines[::-1]:

        if 'FINAL SINGLE POINT ENERGY' in line:
            return float(line.split()[4])             # e.g. line = 'FINAL SINGLE POINT ENERGY     -4143.815610365798'


def change_heavy_atom_smiles(smiles):

    changed_atom_and_new = None
    for heavy_atom in heavy_atoms_and_analogues.keys():
        if heavy_atom in smiles:
            analogue = heavy_atoms_and_analogues[heavy_atom]
            smiles = smiles.replace(heavy_atom, analogue)
            changed_atom_and_new = (heavy_atom, analogue)

    return smiles, changed_atom_and_new


def get_atoms_in_smiles_string(smiles):

    atoms = []

    smiles_str_list = list(smiles)
    for i, char in enumerate(smiles_str_list):
        if i < len(smiles_str_list) - 1:
            if char.isupper() and smiles_str_list[i+1].islower():
                atoms.append(''.join(smiles_str_list[i:i+2]))
            if char.isupper() and not smiles_str_list[i+1].islower():
                atoms.append(char)
        else:
            if char.isupper():
                atoms.append(char)

    return atoms


class Molecule(object):

    def calc_gibbs(self):
        self.optimise()
        self.single_point()
        self.set_gibbs()

    def optimise(self):
        inp_filename = gen_orca_inp(mol=self, name=self.name + "_opt", opt=True)
        orca_output_lines = run_orca(inp_filename, out_filename=inp_filename.replace(".inp", ".out"))
        if len(self.xyzs) == 1:
            self.energy, self.gibbs_corr = get_orca_gibbs_corr_energy_single_atom(out_lines=orca_output_lines)
        else:
            self.xyzs, self.energy, self.gibbs_corr = get_orca_opt_xyzs_energy(out_lines=orca_output_lines)

    def single_point(self):
        if method_dict[level][1] is not None:
            inp_filename = gen_orca_inp(mol=self, name=self.name + "_sp", sp=True)
            orca_output_lines = run_orca(inp_filename, out_filename=inp_filename.replace(".inp", ".out"))
            self.energy = get_orca_sp_energy(out_lines=orca_output_lines)

    def set_gibbs(self):
        self.gibbs = self.energy + self.gibbs_corr

    def __init__(self, smiles, charge=0, mult=1, name="strained"):

        self.smiles = smiles
        self.charge = charge
        self.mult = mult
        self.name = name
        self.energy = None
        self.gibbs_corr = None
        self.gibbs = None
        self.switched_atom_and_new = None

        if any([heavy_atom in smiles for heavy_atom in heavy_atoms_and_analogues.keys()]):
            atoms_in_smiles = get_atoms_in_smiles_string(smiles=smiles)
            if any([sec_row_atom in atoms_in_smiles for sec_row_atom in heavy_atoms_and_analogues.values()]):
                exit('RDKit cannot handle heavy atoms, so changing them to second row will fail when the'
                     'xyzs are generated and we need to convert them back.')        # TODO fix RDKit

            self.smiles, self.switched_atom_and_new = change_heavy_atom_smiles(smiles=smiles)

        self.obj = make_mol_obj(smiles)
        self.xyzs = gen_conformer_xyzs(mol_obj=self.obj, conf_ids=[0], alt_atom_and_new=self.switched_atom_and_new)[0]

        self.calc_gibbs()


def calc_dG_addition(strained, probe, adduct):
    return (adduct.gibbs - (strained.gibbs + probe.gibbs))*conversion_factor


def calc_dG_isodesmic(probeH, adduct, probe, adductH):
    return ((probe.gibbs + adductH.gibbs) - (probeH.gibbs + adduct.gibbs))*conversion_factor


def plot_strain_graph(strained_smiles, general_adduct_smiles, charge_on_probe):
    mult = 1
    if charge_on_probe == 0:
        mult = 2
    strained = Molecule(smiles=strained_smiles)
    general_adduct_smiles = modify_adduct_smiles(smiles_string=general_adduct_smiles)

    xs, ys = [], []

    for probe_name in probe_dict.keys():
        probe = Molecule(smiles=probe_dict[probe_name][0], name=probe_name + str(charge_on_probe),
                         charge=charge_on_probe, mult=mult)
        probeH = Molecule(smiles=probe_dict[probe_name][1], name=probe_name + "H")
        adduct = Molecule(smiles=general_adduct_smiles + probe_dict[probe_name][2],
                          name=strained.name + "_" + probe.name, charge=charge_on_probe, mult=mult)
        adductH = Molecule(smiles=add_H_to_adduct(adduct_smiles=adduct.smiles),
                           name=strained.name + "_" + probe.name + "H")
        dG_addition = calc_dG_addition(strained, probe, adduct)
        dG_isodesmic = calc_dG_isodesmic(probeH, adduct, probe, adductH)
        xs.append(dG_addition)
        ys.append(dG_isodesmic)

    plt.scatter(xs, ys)
    plt.xlabel("dG_addition")
    plt.ylabel("dG_isodesmic")
    return plt.savefig("strain_graph.png")


if __name__ == "__main__":
    ethene_smiles = "C=C"
    test_adduct_smiles = "[H][C]([H])C[*]"
    charge_on_probe = 1

    plot_strain_graph(strained_smiles=ethene_smiles, general_adduct_smiles=test_adduct_smiles,
                      charge_on_probe=charge_on_probe)<|MERGE_RESOLUTION|>--- conflicted
+++ resolved
@@ -29,12 +29,8 @@
               "I": ("[I]", "I", ".[I]%99"),
               "OH": ("[O][H]", "[H]O[H]", ".O%99[H]"),
               "SH": ("[S][H]", "[H]S[H]", ".S%99[H]"),
-<<<<<<< HEAD
               "SeH": ("[Se][H]", "[H][Se][H]", ".Se%99[H]"),
               "TeH": ("[Te][H]", "[H][Te][H]", ".Te%99[H]"),
-=======
-              "TeH": ("[Te][H]", "[H][Te][H]", ".[Te]%99[H]"),
->>>>>>> 93a1eb69
               "NH2": ("[N]([H])[H]", "[H]N([H])[H]", ".[N]%99([H]])[H]"),
               "PH2": ("[P]([H])[H]", "[H]P([H])[H]", ".[P]%99([H])[H]"),
               "AsH2": ("[As]([H])[H]", "[H][As]([H])[H]", ".[As]%99([H])[H]"),
@@ -43,14 +39,8 @@
               "GaH3": ("[H][Ga]([H])[H]", "[H][Ga]([H])([H])[H]", ".[H][Ga]%99([H])[H]"),
               "SnH3": ("[H][Sn]([H])[H]", "[H][Sn]([H])([H])[H]", ".[H][Sn]%99][H])[H]")}
 
-<<<<<<< HEAD
-atoms_that_confuse_rdkit = {["Se", "Te"]: "O",
-                            ["As"]: "N",
-                            ["Ga", "Sn"]: "C"}
-=======
 light_atoms = ['H', 'B', 'C', 'N', 'O', 'F', 'Al', 'Si', 'P', 'S', 'Cl']
 heavy_atoms_and_analogues = {'Te': 'S', 'As': 'P', 'Ga': 'Al', 'Sn': 'Si', 'Se': 'S'}
->>>>>>> 93a1eb69
 
 
 def make_mol_obj(smiles_string):
